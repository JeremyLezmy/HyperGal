import numpy as np
from .basics import PSF2D, PSF3D

__all__ = ["GaussMoffat2D"]


def get_radial_gaussmoffat(r, alpha, beta, sigma, eta, a_ell=1, b_ell=1):
    """ 
    Get normalized radial profile for a gaussian (core) + Moffat (wings) psf profile.

    Parameters
    ----------
    r: array
        Elliptical radius

<<<<<<< HEAD
    alpha: [float
        Moffat radius

    beta: [float]
        Moffat power

    sigma: [float]
        Radius of the gaussian

    eta: [float]
        Weight between Gaussian and Moffat such as PSF = eta*Gauss + Moff

    a_ell: [float]
        elliptical parameter

    b_ell: [float]
        elliptical parameter

    Return
    ---------
=======
    alpha: float
        Moffat radius

    beta: float
        Moffat power

    sigma: float
        Radius of the gaussian

    eta: float
        Weight between Gaussian and Moffat such as PSF = eta*Gauss + Moff

    a_ell: float
        Elliptical parameter

    b_ell: float
        Elliptical parameter

    Returns
    -------
>>>>>>> 9decb78d
    Array of the normalized radial profile at the *r* position.

    Note
    ---------
    "a" and "b" descirbed simultaneously the orientation (angle) and the ratio of the two axes.
    """
    normalisation = (np.pi / np.sqrt(a_ell - b_ell**2) * \
                 (2 * eta * sigma**2 + alpha**2/ (beta - 1)) )
    gaussian = np.exp(-0.5 * r**2 / sigma**2)
    moffat = ( 1+(r/alpha)**2 )**(-beta)
    return (eta*gaussian + moffat)/normalisation

    

class GaussMoffat2D( PSF2D ):
    
    PROFILE_PARAMETERS = ["eta", "sigma", "alpha"] # beta fixed by alpha

    # ============= #
    #  Methods      #
    # ============= #    
    def get_radial_profile(self, r):
        """ 
        Get gaussian + Moffat radial profile according to its elliptical radius and current parameters.

        Parameters
        ----------
        r: array
            Elliptical radius

        Returns
        -------
        Array of the radial profile at the *r* position.
        """
        alpha = self.get_alpha()
        beta  = self.get_beta()
        sigma = self.get_sigma()
        eta   = self.get_eta()
        return get_radial_gaussmoffat(r, alpha=alpha, beta=beta,
                                         sigma=sigma, eta=eta,
                                         a_ell=self.a_ell, b_ell=self.b_ell)
    
    def get_alpha(self):
        """ 
        Return Moffat radius.
        """
        return self._profile_params["alpha"]

    def get_beta(self, b0=1.35, b1=0.22):
        """ 
        Return Moffat power. Beta is fixed by alpha value such as beta = b0*alpha + b1

        Parameters
        ----------
        b0: float
            Default is 1.35

        b1: float
            Default is 0.22 

        Returns
        -------
        Beta Moffat power
        """
        return b0  + self.get_alpha() * b1 
    
    def get_sigma(self):
        """ 
        Return gaussian radius.
        """
        return self._profile_params["sigma"]
    
    def get_eta(self):
        """ 
        Return weight between gaussian and Moffat such as PSF = eta * Gauss + Moff
        """
        return self._profile_params["eta"]

    def guess_parameters(self):
        """ 
        Default parameters (init for an eventual fit)
        """
        return {**{"a":1.,"b":0.},
                **{"alpha":2., "eta":1., "sigma":2.}
                }
    
    # ============= #
    #  Properties   #
    # ============= #    


class GaussMoffat3D( PSF3D, GaussMoffat2D ):

    # ============= #
    #  Methods      #
    # ============= #        
    def get_radial_profile(self, r, lbda):
        """ 
        Get gaussian + Moffat radial profile according to its elliptical radius and the wavelength (3rd dimension).

        Parameters
        ----------
        r: array
            Elliptical radius

        lbda: float
            Wavelength, used for chromatic parameters.

        Returns
        -------
        Array of the radial profile at the *r* position and the *lbda* wavelength.
        """
        # Most likely r -> r[:,None]
        alpha = self.get_alpha()
        beta  = self.get_beta()
        sigma = self.get_sigma(lbda)
        eta   = self.get_eta()
        return get_radial_gaussmoffat(r, alpha=alpha, beta=beta,
                                         sigma=sigma, eta=eta,
                                         a_ell=self.a_ell, b_ell=self.b_ell)

    # ---------- #
    # Chromatic  #
    # ---------- #
    def get_sigma(self, lbda, rho=-1.5):
        """ 
        Chromatic shape parameter for the gaussian radius.\n
        Power law such as sigma = sigmaref * (lbda/lbdaref)^rho

        Parameters
        ----------
        lbda: float
            Wavelength (should be same unit than self.lbdaref)

        rho: [float]
            Power of the wavelength power law\n
            Default is -1.5
        
        Returns
        -------
        Float
        """
        sigmaref = super().get_sigma()
        return sigmaref * (lbda/self.lbdaref)**rho
    <|MERGE_RESOLUTION|>--- conflicted
+++ resolved
@@ -13,28 +13,6 @@
     r: array
         Elliptical radius
 
-<<<<<<< HEAD
-    alpha: [float
-        Moffat radius
-
-    beta: [float]
-        Moffat power
-
-    sigma: [float]
-        Radius of the gaussian
-
-    eta: [float]
-        Weight between Gaussian and Moffat such as PSF = eta*Gauss + Moff
-
-    a_ell: [float]
-        elliptical parameter
-
-    b_ell: [float]
-        elliptical parameter
-
-    Return
-    ---------
-=======
     alpha: float
         Moffat radius
 
@@ -55,7 +33,6 @@
 
     Returns
     -------
->>>>>>> 9decb78d
     Array of the normalized radial profile at the *r* position.
 
     Note
